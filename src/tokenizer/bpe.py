import json
import os
import regex as re
from collections import defaultdict, Counter
from .tokenizer_utils import find_chunk_boundaries, pretokenize_chunk, save_bpe_vocab
import multiprocessing as mp
from multiprocessing import Queue, Process, Manager
import time
from tqdm import tqdm
import signal
import atexit

class PersistentWorkerBPE:
    def __init__(self) -> None:
        self.PATTERN = re.compile(r"""'(?:[sdmt]|ll|ve|re)| ?\p{L}+| ?\p{N}+| ?[^\s\p{L}\p{N}]+|\s+(?!\S)|\s+""")
        self.workers = []
        self.task_queues = []
        self.result_queue = None
        self.manager = None
        
<<<<<<< HEAD
    def _worker_process(self, worker_id, chunk_data, task_queue, result_queue):
        """Persistent worker process that handles both counting and merging"""
        
        # Keep local copy of chunk data
        local_chunk = list(chunk_data)  # Make a copy we can modify
        
        try:
            while True:
                # Wait for task
                task = task_queue.get()
                
                if task is None:  # Shutdown signal
                    break
                
                task_type = task['type']
                
                if task_type == 'count':
                    # Count pairs in current chunk state
                    counts = Counter()
                    for word in local_chunk:
                        for i in range(len(word) - 1):
                            pair = (word[i], word[i + 1])
                            counts[pair] += 1
                    
                    # Send counts back to parent
                    result_queue.put({
                        'worker_id': worker_id,
                        'type': 'count_result',
                        'counts': dict(counts)
                    })
                
                elif task_type == 'merge':
                    merge_pair = task['merge_pair']
                    a, b = merge_pair
                    merged = a + b
                    
                    # Track count changes
                    count_changes = Counter()
                    words_changed = 0
                    
                    # Apply merge to local chunk
                    for i in range(len(local_chunk)):
                        word = list(local_chunk[i])
                        
                        if len(word) < 2:
                            continue
                        
                        new_word = []
                        j = 0
                        word_changed = False
                        
                        while j < len(word):
                            if j < len(word) - 1 and word[j] == a and word[j + 1] == b:
                                # Apply merge
                                new_word.append(merged)
                                word_changed = True
                                
                                # Track count changes
                                count_changes[(a, b)] -= 1
                                
                                # Update adjacent pair counts
                                if j > 0:
                                    count_changes[(word[j-1], a)] -= 1
                                    count_changes[(word[j-1], merged)] += 1
                                
                                if j + 2 < len(word):
                                    count_changes[(b, word[j+2])] -= 1
                                    count_changes[(merged, word[j+2])] += 1
                                
                                j += 2
                            else:
                                new_word.append(word[j])
                                j += 1
                        
                        if word_changed:
                            local_chunk[i] = tuple(new_word)
                            words_changed += 1
=======
    def _get_counts(self, pretoken_counts: defaultdict) -> dict[tuple[bytes], int]:
        counts: defaultdict = defaultdict(int)
        
        for pretoken, count in pretoken_counts.items():
            for i, j in zip(pretoken, pretoken[1:]):
                counts[(i, j)] += count
                
        return counts
        
    def _get_max_pair(self, counts: dict[tuple[bytes], int]) -> tuple[bytes, bytes]:
        return max(counts.items(), key=lambda x: (x[1], x[0]))[0]

    def _apply_merges(self, pretoken_counts: defaultdict, merge: tuple[bytes], pair_counts: dict[tuple[bytes], int]) -> list[bytes]:
        a, b = merge
        merged = a + b
        
        del pair_counts[merge]
        
        for word, word_count in list(pretoken_counts.items()):
            
            if a not in word or b not in word:
                continue
            
            new_word = []
            j = 0
            while j < len(word):
                if j < len(word) - 1 and word[j] == a and word[j + 1] == b:
                    new_word.append(merged)
                    
                    # Update counts
                    if j + 1 < len(word) - 1:
                        pair_counts[(b, word[j + 2])] -= word_count
                        pair_counts[(merged, word[j + 2])] += word_count 
                        
                    if j >= 1:
                        pair_counts[(word[j - 1], a)] -= word_count
                        pair_counts[(word[j - 1], merged)] += word_count
>>>>>>> 4f745d4a
                    
                    # Send merge results back
                    result_queue.put({
                        'worker_id': worker_id,
                        'type': 'merge_result',
                        'count_changes': dict(count_changes),
                        'words_changed': words_changed
                    })
                
                elif task_type == 'stats':
                    # Send chunk statistics
                    total_words = len(local_chunk)
                    total_tokens = sum(len(word) for word in local_chunk)
                    avg_word_len = total_tokens / total_words if total_words > 0 else 0
                    
                    result_queue.put({
                        'worker_id': worker_id,
                        'type': 'stats_result',
                        'total_words': total_words,
                        'total_tokens': total_tokens,
                        'avg_word_len': avg_word_len
                    })
                
        except KeyboardInterrupt:
            pass
        except Exception as e:
            result_queue.put({
                'worker_id': worker_id,
                'type': 'error',
                'error': str(e)
            })
    
    def _start_workers(self, byte_text_chunks, num_processes):
        """Start persistent worker processes"""
        self.manager = Manager()
        self.result_queue = Queue()
        self.task_queues = []
        self.workers = []
        
        for i in range(num_processes):
            task_queue = Queue()
            self.task_queues.append(task_queue)
            
<<<<<<< HEAD
            # Determine chunk for this worker
            if i < len(byte_text_chunks):
                chunk = byte_text_chunks[i]
            else:
                chunk = []  # Empty chunk if more processes than chunks
            
            worker = Process(
                target=self._worker_process,
                args=(i, chunk, task_queue, self.result_queue)
            )
            worker.start()
            self.workers.append(worker)
        
        # Register cleanup
        atexit.register(self._cleanup_workers)
        
        print(f"Started {num_processes} persistent worker processes")
    
    def _cleanup_workers(self):
        """Clean shutdown of worker processes"""
        if hasattr(self, 'task_queues') and self.task_queues:
            # Send shutdown signal to all workers
            for task_queue in self.task_queues:
                try:
                    task_queue.put(None)
                except:
                    pass
        
        if hasattr(self, 'workers') and self.workers:
            # Wait for workers to finish
            for worker in self.workers:
                try:
                    worker.join(timeout=5.0)
                    if worker.is_alive():
                        worker.terminate()
                        worker.join()
                except:
                    pass
        
        if hasattr(self, 'manager') and self.manager:
            try:
                self.manager.shutdown()
            except:
                pass
    
    def _collect_counts(self, num_workers):
        """Collect counts from all workers and combine them"""
        # Send count task to all workers
        for task_queue in self.task_queues:
            task_queue.put({'type': 'count'})
        
        # Collect results
        total_counts = Counter()
        results_received = 0
        
        while results_received < num_workers:
            try:
                result = self.result_queue.get(timeout=30.0)
                
                if result['type'] == 'count_result':
                    worker_counts = result['counts']
                    total_counts.update(worker_counts)
                    results_received += 1
                elif result['type'] == 'error':
                    print(f"Worker {result['worker_id']} error: {result['error']}")
                    results_received += 1
                    
            except:
                print("Timeout waiting for count results")
                break
        
        return dict(total_counts)
    
    def _apply_merge_to_workers(self, merge_pair, num_workers):
        """Apply merge across all workers and collect count changes"""
        # Send merge task to all workers
        for task_queue in self.task_queues:
            task_queue.put({
                'type': 'merge',
                'merge_pair': merge_pair
            })
        
        # Collect results and aggregate count changes
        total_count_changes = Counter()
        total_words_changed = 0
        results_received = 0
        
        while results_received < num_workers:
            try:
                result = self.result_queue.get(timeout=30.0)
                
                if result['type'] == 'merge_result':
                    count_changes = result['count_changes']
                    words_changed = result['words_changed']
                    
                    total_count_changes.update(count_changes)
                    total_words_changed += words_changed
                    results_received += 1
                elif result['type'] == 'error':
                    print(f"Worker {result['worker_id']} error: {result['error']}")
                    results_received += 1
                    
            except:
                print("Timeout waiting for merge results")
                break
        
        return dict(total_count_changes), total_words_changed
    
    def _get_worker_stats(self, num_workers):
        """Get statistics from all workers"""
        # Send stats request to all workers
        for task_queue in self.task_queues:
            task_queue.put({'type': 'stats'})
        
        # Collect results
        total_words = 0
        total_tokens = 0
        results_received = 0
        
        while results_received < num_workers:
            try:
                result = self.result_queue.get(timeout=10.0)
                
                if result['type'] == 'stats_result':
                    total_words += result['total_words']
                    total_tokens += result['total_tokens']
                    results_received += 1
                elif result['type'] == 'error':
                    results_received += 1
                    
            except:
                break
        
        return total_words, total_tokens
    
    def train_with_persistent_workers(self, data_path: str, vocab_size: int, special_tokens: list[str], num_processes: int = 4):
        """Train BPE using persistent worker processes"""
        
        assert vocab_size > 256, "Vocabulary size must be greater than 256"
        
        print("Loading and preprocessing data...")
        
        # Load data using temporary processes (this part is still fast)
        with open(data_path, "rb") as file:
            chunk_boundaries = find_chunk_boundaries(file, num_processes, "<|endoftext|>".encode("utf-8"))
        
        chunks = list(zip(chunk_boundaries[:-1], chunk_boundaries[1:]))
        args = [(data_path, start, end, special_tokens) for start, end in chunks]
        
        with mp.Pool(min(num_processes, len(chunks))) as pool:
            pretokenized_texts = pool.starmap(pretokenize_chunk, args)
        
        # Prepare data chunks for persistent workers
        byte_text = []
        for pretokenized_text in pretokenized_texts:
            byte_text.extend(pretokenized_text)
=======
            del pretoken_counts[word]
            if len(tuple(new_word)) > 1:
                pretoken_counts[tuple(new_word)] = word_count
            
    
    def _get_pretoken_counts_parallel(self, data_path: str, special_tokens: list[str], num_processes: int = None):
        if num_processes is None:
            num_processes = multiprocessing.cpu_count()
            
        with open(data_path, "rb") as file:
            chunk_boundaries = find_chunk_boundaries(file, num_processes, "<|endoftext|>".encode("utf-8"))
            
        # Prepare arguments for parallel processing
        chunk_args = []
        for start, end in zip(chunk_boundaries[:-1], chunk_boundaries[1:]):
            chunk_args.append((data_path, start, end, special_tokens))
            
        # Process chunks in parallel
        with multiprocessing.Pool(processes=num_processes) as pool:
            chunk_results = pool.map(pretokenize_chunk, chunk_args)
            
        # Combine results
        total_counts = defaultdict(int)
        for chunk_count in chunk_results:
            for pretoken, count in chunk_count.items():
                total_counts[pretoken] += count
        
        return total_counts
    
    def train(self, data_path: str, vocab_size: int, special_tokens: list[str], num_processes: int = None) -> tuple[dict[int, bytes], list[tuple[bytes, bytes]]]:
        
        assert vocab_size > 256, "Vocabulary size must be greater than 256"
        print("Starting pre-tokenization...")
        pretoken_counts = self._get_pretoken_counts_parallel(data_path, special_tokens, num_processes)

        vocab: dict[int,bytes] = {i: bytes([i]) for i in range(256)}
        current_vocab_size: int = len(vocab)
        merges: list[tuple[bytes, bytes]] = list()
>>>>>>> 4f745d4a
        
        # Create balanced chunks for workers
        total_words = len(byte_text)
        chunk_size = max(1, total_words // num_processes)
        byte_text_chunks = [
            byte_text[i:i + chunk_size] 
            for i in range(0, total_words, chunk_size)
        ]
        
<<<<<<< HEAD
        print(f"Split {total_words} words into {len(byte_text_chunks)} chunks")
=======
        # Initial count
        counts = self._get_counts(pretoken_counts)
>>>>>>> 4f745d4a
        
        # Start persistent worker processes
        self._start_workers(byte_text_chunks, num_processes)
        
        try:
            # Initialize vocabulary and merges
            vocab = {i: bytes([i]) for i in range(256)}
            current_vocab_size = len(vocab)
            merges = []
            
            num_merges = vocab_size - current_vocab_size - len(special_tokens)
            
            print("Computing initial counts...")
            counts = self._collect_counts(num_processes)
            
            print(f"Starting {num_merges} merges...")
            
<<<<<<< HEAD
            # Track performance
            merge_times = []
            
            for merge_idx in tqdm(range(num_merges), desc="BPE Merges"):
                merge_start = time.time()
                
                # Find most frequent pair
                if not counts:
                    print(f"No pairs remaining at merge {merge_idx}")
                    break
                
                max_pair = max(counts.items(), key=lambda x: (x[1], x[0]))[0]
                
                if counts[max_pair] < 2:
                    print(f"No frequent pairs (count < 2) at merge {merge_idx}")
                    break
                
                # Add to vocabulary
                vocab[current_vocab_size] = b"".join(max_pair)
                merges.append(max_pair)
=======
            if current_vocab_size < vocab_size:
                self._apply_merges(pretoken_counts, max_pair, counts)
        
        # Add special tokens to the vocabulary
        for token in special_tokens:
            if token not in vocab.values():
                vocab[current_vocab_size] = token.encode("utf-8")
>>>>>>> 4f745d4a
                current_vocab_size += 1
                
                # Apply merge using persistent workers
                count_changes, words_changed = self._apply_merge_to_workers(max_pair, num_processes)
                
                # Update global counts
                for pair, change in count_changes.items():
                    if change != 0:
                        counts[pair] = counts.get(pair, 0) + change
                        if counts[pair] <= 0:
                            counts.pop(pair, None)
                
                merge_time = time.time() - merge_start
                merge_times.append(merge_time)
                
                # Progress reporting
                if merge_idx % 100 == 0 and merge_idx > 0:
                    avg_time = sum(merge_times[-100:]) / min(100, len(merge_times))
                    total_words, total_tokens = self._get_worker_stats(num_processes)
                    print(f"Merge {merge_idx}: {words_changed} words changed, "
                          f"avg time/merge: {avg_time:.4f}s, "
                          f"compression: {total_tokens/total_words:.2f} tokens/word")
            
            # Add special tokens
            for token in special_tokens:
                token_bytes = token.encode("utf-8")
                if token_bytes not in vocab.values():
                    vocab[current_vocab_size] = token_bytes
                    current_vocab_size += 1
            
            print(f"Training completed. Final vocab size: {len(vocab)}")
            
            if merge_times:
                print(f"Average merge time: {sum(merge_times)/len(merge_times):.4f}s")
                print(f"Total merge time: {sum(merge_times):.2f}s")
            
            return vocab, merges
            
        finally:
            # Cleanup workers
            self._cleanup_workers()

def train_bpe(data_path: str, output_dir: str, vocab_size: int, special_tokens: list[str], num_processes: int = 4):
    """Train BPE using persistent worker processes"""
    
    bpe = PersistentWorkerBPE()
    
    try:
        vocab, merges = bpe.train_with_persistent_workers(data_path, vocab_size, special_tokens, num_processes)
        save_bpe_vocab(output_dir, vocab, merges)
        return vocab, merges
    except KeyboardInterrupt:
        print("\nTraining interrupted by user")
        bpe._cleanup_workers()
        raise
    except Exception as e:
        print(f"Training failed: {e}")
        bpe._cleanup_workers()
        raise

if __name__ == "__main__":
    import time
    
    # Performance test with persistent workers
    start_time = time.time()
<<<<<<< HEAD
    
    try:
        vocab, merges = train_bpe(
            data_path="data/TinyStoriesV2-GPT4-valid.txt",
            output_dir="tokenizer/persistent_10000",
            vocab_size=10000,
            special_tokens=["<|endoftext|>"],
            num_processes=8
        )
        
        end_time = time.time()
        print(f"Persistent worker training completed in {end_time - start_time:.2f} seconds")
        
    except KeyboardInterrupt:
        print("Training interrupted")
    except Exception as e:
        print(f"Error: {e}")
    
    # Optional: Profile the persistent version
=======
    train_bpe("data/tinystories_sample_5M.txt", "tokenizer/tiny-stories-sample/1000", 1000, ["<|endoftext|>"])
    end_time = time.time()
    print(f"Training completed in {end_time - start_time:.2f} seconds")
    # bpe = BPE()
    # import time
>>>>>>> 4f745d4a
    # import cProfile
    # with cProfile.Profile() as pr:
    #     pr.enable()
<<<<<<< HEAD
    #     vocab, merges = train_bpe(...)
    #     pr.disable()
    #     pr.print_stats(sort='time')
=======
    #     # Train the BPE tokenizer on a sample corpus
    #     # Adjust the path to your corpus file as needed
    #     # "data/tinystories_sample_5M.txt"
    #     vocab, merges = bpe.train("data/tinystories_sample_5M.txt", 1000, ["<|endoftext|>"])
    # end_time = time.time()
    # pr.disable()
    # pr.print_stats(sort='time')
    # print(f"Training completed in {end_time - start_time:.2f} seconds")
    # # Print the vocabulary and merges
    # # print("Vocabulary:", vocab)
    # # print("Merges:", merges)
>>>>>>> 4f745d4a
<|MERGE_RESOLUTION|>--- conflicted
+++ resolved
@@ -18,85 +18,6 @@
         self.result_queue = None
         self.manager = None
         
-<<<<<<< HEAD
-    def _worker_process(self, worker_id, chunk_data, task_queue, result_queue):
-        """Persistent worker process that handles both counting and merging"""
-        
-        # Keep local copy of chunk data
-        local_chunk = list(chunk_data)  # Make a copy we can modify
-        
-        try:
-            while True:
-                # Wait for task
-                task = task_queue.get()
-                
-                if task is None:  # Shutdown signal
-                    break
-                
-                task_type = task['type']
-                
-                if task_type == 'count':
-                    # Count pairs in current chunk state
-                    counts = Counter()
-                    for word in local_chunk:
-                        for i in range(len(word) - 1):
-                            pair = (word[i], word[i + 1])
-                            counts[pair] += 1
-                    
-                    # Send counts back to parent
-                    result_queue.put({
-                        'worker_id': worker_id,
-                        'type': 'count_result',
-                        'counts': dict(counts)
-                    })
-                
-                elif task_type == 'merge':
-                    merge_pair = task['merge_pair']
-                    a, b = merge_pair
-                    merged = a + b
-                    
-                    # Track count changes
-                    count_changes = Counter()
-                    words_changed = 0
-                    
-                    # Apply merge to local chunk
-                    for i in range(len(local_chunk)):
-                        word = list(local_chunk[i])
-                        
-                        if len(word) < 2:
-                            continue
-                        
-                        new_word = []
-                        j = 0
-                        word_changed = False
-                        
-                        while j < len(word):
-                            if j < len(word) - 1 and word[j] == a and word[j + 1] == b:
-                                # Apply merge
-                                new_word.append(merged)
-                                word_changed = True
-                                
-                                # Track count changes
-                                count_changes[(a, b)] -= 1
-                                
-                                # Update adjacent pair counts
-                                if j > 0:
-                                    count_changes[(word[j-1], a)] -= 1
-                                    count_changes[(word[j-1], merged)] += 1
-                                
-                                if j + 2 < len(word):
-                                    count_changes[(b, word[j+2])] -= 1
-                                    count_changes[(merged, word[j+2])] += 1
-                                
-                                j += 2
-                            else:
-                                new_word.append(word[j])
-                                j += 1
-                        
-                        if word_changed:
-                            local_chunk[i] = tuple(new_word)
-                            words_changed += 1
-=======
     def _get_counts(self, pretoken_counts: defaultdict) -> dict[tuple[bytes], int]:
         counts: defaultdict = defaultdict(int)
         
@@ -134,208 +55,12 @@
                     if j >= 1:
                         pair_counts[(word[j - 1], a)] -= word_count
                         pair_counts[(word[j - 1], merged)] += word_count
->>>>>>> 4f745d4a
                     
-                    # Send merge results back
-                    result_queue.put({
-                        'worker_id': worker_id,
-                        'type': 'merge_result',
-                        'count_changes': dict(count_changes),
-                        'words_changed': words_changed
-                    })
-                
-                elif task_type == 'stats':
-                    # Send chunk statistics
-                    total_words = len(local_chunk)
-                    total_tokens = sum(len(word) for word in local_chunk)
-                    avg_word_len = total_tokens / total_words if total_words > 0 else 0
-                    
-                    result_queue.put({
-                        'worker_id': worker_id,
-                        'type': 'stats_result',
-                        'total_words': total_words,
-                        'total_tokens': total_tokens,
-                        'avg_word_len': avg_word_len
-                    })
-                
-        except KeyboardInterrupt:
-            pass
-        except Exception as e:
-            result_queue.put({
-                'worker_id': worker_id,
-                'type': 'error',
-                'error': str(e)
-            })
-    
-    def _start_workers(self, byte_text_chunks, num_processes):
-        """Start persistent worker processes"""
-        self.manager = Manager()
-        self.result_queue = Queue()
-        self.task_queues = []
-        self.workers = []
-        
-        for i in range(num_processes):
-            task_queue = Queue()
-            self.task_queues.append(task_queue)
-            
-<<<<<<< HEAD
-            # Determine chunk for this worker
-            if i < len(byte_text_chunks):
-                chunk = byte_text_chunks[i]
-            else:
-                chunk = []  # Empty chunk if more processes than chunks
-            
-            worker = Process(
-                target=self._worker_process,
-                args=(i, chunk, task_queue, self.result_queue)
-            )
-            worker.start()
-            self.workers.append(worker)
-        
-        # Register cleanup
-        atexit.register(self._cleanup_workers)
-        
-        print(f"Started {num_processes} persistent worker processes")
-    
-    def _cleanup_workers(self):
-        """Clean shutdown of worker processes"""
-        if hasattr(self, 'task_queues') and self.task_queues:
-            # Send shutdown signal to all workers
-            for task_queue in self.task_queues:
-                try:
-                    task_queue.put(None)
-                except:
-                    pass
-        
-        if hasattr(self, 'workers') and self.workers:
-            # Wait for workers to finish
-            for worker in self.workers:
-                try:
-                    worker.join(timeout=5.0)
-                    if worker.is_alive():
-                        worker.terminate()
-                        worker.join()
-                except:
-                    pass
-        
-        if hasattr(self, 'manager') and self.manager:
-            try:
-                self.manager.shutdown()
-            except:
-                pass
-    
-    def _collect_counts(self, num_workers):
-        """Collect counts from all workers and combine them"""
-        # Send count task to all workers
-        for task_queue in self.task_queues:
-            task_queue.put({'type': 'count'})
-        
-        # Collect results
-        total_counts = Counter()
-        results_received = 0
-        
-        while results_received < num_workers:
-            try:
-                result = self.result_queue.get(timeout=30.0)
-                
-                if result['type'] == 'count_result':
-                    worker_counts = result['counts']
-                    total_counts.update(worker_counts)
-                    results_received += 1
-                elif result['type'] == 'error':
-                    print(f"Worker {result['worker_id']} error: {result['error']}")
-                    results_received += 1
-                    
-            except:
-                print("Timeout waiting for count results")
-                break
-        
-        return dict(total_counts)
-    
-    def _apply_merge_to_workers(self, merge_pair, num_workers):
-        """Apply merge across all workers and collect count changes"""
-        # Send merge task to all workers
-        for task_queue in self.task_queues:
-            task_queue.put({
-                'type': 'merge',
-                'merge_pair': merge_pair
-            })
-        
-        # Collect results and aggregate count changes
-        total_count_changes = Counter()
-        total_words_changed = 0
-        results_received = 0
-        
-        while results_received < num_workers:
-            try:
-                result = self.result_queue.get(timeout=30.0)
-                
-                if result['type'] == 'merge_result':
-                    count_changes = result['count_changes']
-                    words_changed = result['words_changed']
-                    
-                    total_count_changes.update(count_changes)
-                    total_words_changed += words_changed
-                    results_received += 1
-                elif result['type'] == 'error':
-                    print(f"Worker {result['worker_id']} error: {result['error']}")
-                    results_received += 1
-                    
-            except:
-                print("Timeout waiting for merge results")
-                break
-        
-        return dict(total_count_changes), total_words_changed
-    
-    def _get_worker_stats(self, num_workers):
-        """Get statistics from all workers"""
-        # Send stats request to all workers
-        for task_queue in self.task_queues:
-            task_queue.put({'type': 'stats'})
-        
-        # Collect results
-        total_words = 0
-        total_tokens = 0
-        results_received = 0
-        
-        while results_received < num_workers:
-            try:
-                result = self.result_queue.get(timeout=10.0)
-                
-                if result['type'] == 'stats_result':
-                    total_words += result['total_words']
-                    total_tokens += result['total_tokens']
-                    results_received += 1
-                elif result['type'] == 'error':
-                    results_received += 1
-                    
-            except:
-                break
-        
-        return total_words, total_tokens
-    
-    def train_with_persistent_workers(self, data_path: str, vocab_size: int, special_tokens: list[str], num_processes: int = 4):
-        """Train BPE using persistent worker processes"""
-        
-        assert vocab_size > 256, "Vocabulary size must be greater than 256"
-        
-        print("Loading and preprocessing data...")
-        
-        # Load data using temporary processes (this part is still fast)
-        with open(data_path, "rb") as file:
-            chunk_boundaries = find_chunk_boundaries(file, num_processes, "<|endoftext|>".encode("utf-8"))
-        
-        chunks = list(zip(chunk_boundaries[:-1], chunk_boundaries[1:]))
-        args = [(data_path, start, end, special_tokens) for start, end in chunks]
-        
-        with mp.Pool(min(num_processes, len(chunks))) as pool:
-            pretokenized_texts = pool.starmap(pretokenize_chunk, args)
-        
-        # Prepare data chunks for persistent workers
-        byte_text = []
-        for pretokenized_text in pretokenized_texts:
-            byte_text.extend(pretokenized_text)
-=======
+                    j += 2  # Skip both merged bytes
+                else:
+                    new_word.append(word[j])
+                    j += 1
+            
             del pretoken_counts[word]
             if len(tuple(new_word)) > 1:
                 pretoken_counts[tuple(new_word)] = word_count
@@ -374,7 +99,6 @@
         vocab: dict[int,bytes] = {i: bytes([i]) for i in range(256)}
         current_vocab_size: int = len(vocab)
         merges: list[tuple[bytes, bytes]] = list()
->>>>>>> 4f745d4a
         
         # Create balanced chunks for workers
         total_words = len(byte_text)
@@ -384,15 +108,20 @@
             for i in range(0, total_words, chunk_size)
         ]
         
-<<<<<<< HEAD
-        print(f"Split {total_words} words into {len(byte_text_chunks)} chunks")
-=======
         # Initial count
         counts = self._get_counts(pretoken_counts)
->>>>>>> 4f745d4a
-        
-        # Start persistent worker processes
-        self._start_workers(byte_text_chunks, num_processes)
+        
+        for _ in tqdm(range(num_merges), desc="Merges"):
+            
+            max_pair = self._get_max_pair(counts)
+            
+            vocab[current_vocab_size] = b"".join(max_pair)
+            merges.append(max_pair)
+            
+            current_vocab_size += 1
+            
+            if current_vocab_size < vocab_size:
+                self._apply_merges(pretoken_counts, max_pair, counts)
         
         try:
             # Initialize vocabulary and merges
@@ -407,7 +136,6 @@
             
             print(f"Starting {num_merges} merges...")
             
-<<<<<<< HEAD
             # Track performance
             merge_times = []
             
@@ -428,15 +156,6 @@
                 # Add to vocabulary
                 vocab[current_vocab_size] = b"".join(max_pair)
                 merges.append(max_pair)
-=======
-            if current_vocab_size < vocab_size:
-                self._apply_merges(pretoken_counts, max_pair, counts)
-        
-        # Add special tokens to the vocabulary
-        for token in special_tokens:
-            if token not in vocab.values():
-                vocab[current_vocab_size] = token.encode("utf-8")
->>>>>>> 4f745d4a
                 current_vocab_size += 1
                 
                 # Apply merge using persistent workers
@@ -502,41 +221,14 @@
     
     # Performance test with persistent workers
     start_time = time.time()
-<<<<<<< HEAD
-    
-    try:
-        vocab, merges = train_bpe(
-            data_path="data/TinyStoriesV2-GPT4-valid.txt",
-            output_dir="tokenizer/persistent_10000",
-            vocab_size=10000,
-            special_tokens=["<|endoftext|>"],
-            num_processes=8
-        )
-        
-        end_time = time.time()
-        print(f"Persistent worker training completed in {end_time - start_time:.2f} seconds")
-        
-    except KeyboardInterrupt:
-        print("Training interrupted")
-    except Exception as e:
-        print(f"Error: {e}")
-    
-    # Optional: Profile the persistent version
-=======
     train_bpe("data/tinystories_sample_5M.txt", "tokenizer/tiny-stories-sample/1000", 1000, ["<|endoftext|>"])
     end_time = time.time()
     print(f"Training completed in {end_time - start_time:.2f} seconds")
     # bpe = BPE()
     # import time
->>>>>>> 4f745d4a
     # import cProfile
     # with cProfile.Profile() as pr:
     #     pr.enable()
-<<<<<<< HEAD
-    #     vocab, merges = train_bpe(...)
-    #     pr.disable()
-    #     pr.print_stats(sort='time')
-=======
     #     # Train the BPE tokenizer on a sample corpus
     #     # Adjust the path to your corpus file as needed
     #     # "data/tinystories_sample_5M.txt"
@@ -547,5 +239,4 @@
     # print(f"Training completed in {end_time - start_time:.2f} seconds")
     # # Print the vocabulary and merges
     # # print("Vocabulary:", vocab)
-    # # print("Merges:", merges)
->>>>>>> 4f745d4a
+    # # print("Merges:", merges)