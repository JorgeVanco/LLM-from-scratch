import os
import json
from typing import BinaryIO
import regex as re
from collections import defaultdict

PATTERN = re.compile(r"""'(?:[sdmt]|ll|ve|re)| ?\p{L}+| ?\p{N}+| ?[^\s\p{L}\p{N}]+|\s+(?!\S)|\s+""")

PATTERN = re.compile(r"""'(?:[sdmt]|ll|ve|re)| ?\p{L}+| ?\p{N}+| ?[^\s\p{L}\p{N}]+|\s+(?!\S)|\s+""")

def find_chunk_boundaries(
    file: BinaryIO,
    desired_num_chunks: int,
    split_special_token: bytes
) -> list[int]:
    """
    Chunk the file into parts that can be counted independently.
    May return fewer chunks if the boundaries end up overlapping.
    """
    assert isinstance(split_special_token, bytes), (
        "Must represent special token as a bytestring"
    )

    # Get total file size in bytes
    file.seek(0, os.SEEK_END)
    file_size = file.tell()
    file.seek(0)

    chunk_size = file_size // desired_num_chunks

    # Initial guesses for chunk boundary locations, uniformly spaced
    # Chunks start on previous index, don't include last index
    chunk_boundaries = [i * chunk_size for i in range(desired_num_chunks + 1)]
    chunk_boundaries[-1] = file_size

    mini_chunk_size = 4096  # Read ahead by 4k bytes at a time

    for bi in range(1, len(chunk_boundaries) - 1):
        initial_position = chunk_boundaries[bi]
        file.seek(initial_position)  # Start at boundary guess
        while True:
            mini_chunk = file.read(mini_chunk_size)  # Read a mini chunk

            # If EOF, this boundary should be at the end of the file
            if mini_chunk == b"":
                chunk_boundaries[bi] = file_size
                break

            # Find the special token in the mini chunk
            found_at = mini_chunk.find(split_special_token)
            if found_at != -1:
                chunk_boundaries[bi] = initial_position + found_at
                break
            initial_position += mini_chunk_size

    # Make sure all boundaries are unique, but might be fewer than desired_num_chunks
    return sorted(set(chunk_boundaries))

<<<<<<< HEAD
def pretokenize_chunk(input_path: str, start: int, end: int, special_tokens: list[str]) -> list[tuple[bytes]]:
=======
def pretokenize_chunk(args) -> list[tuple[bytes]]:
    input_path: str
    start: int
    end: int
    special_tokens: list[str]
    
    input_path, start, end, special_tokens = args
    
    pretoken_counts = defaultdict(int)
    
>>>>>>> 4f745d4a
    with open(input_path, "rb") as file:
        file.seek(start)
        chunk = file.read(end - start).decode("utf-8", errors="ignore")

<<<<<<< HEAD
    if special_tokens:
        splitted_text = re.split("|".join(re.escape(t) for t in special_tokens), chunk)
    else:
        splitted_text = [chunk]

    byte_text = []
    for t in splitted_text:
        pretokenized_text = re.finditer(PATTERN, t)
        byte_text.extend(tuple(bytes([b]) for b in m.group().encode("utf-8")) for m in pretokenized_text)
    return byte_text
=======
        if special_tokens:
            text_segments = re.split("|".join(re.escape(t) for t in special_tokens), chunk)
        else:
            text_segments = [chunk]

        for segment in text_segments:
            # if segment:
            pretokenized_segment = re.finditer(PATTERN, segment)
            for pretoken_match in pretokenized_segment:
                pretoken = tuple(bytes([b]) for b in pretoken_match.group().encode("utf-8"))
                pretoken_counts[pretoken] += 1
            
    return pretoken_counts
>>>>>>> 4f745d4a


def save_bpe_vocab(output_dir: str, vocab: dict[int, bytes], merges: list[tuple[bytes, bytes]]) -> None:
    os.makedirs(output_dir, exist_ok=True)
    
    with open(os.path.join(output_dir, "merges.txt"), "w", encoding="utf-8") as file:
        for a, b in merges:
            a_str = bytes_to_escaped_str(a)
            b_str = bytes_to_escaped_str(b)
            file.write(f"{a_str} {b_str}\n")
    
    # Save vocab.json
    vocab_dict = {}
    for token_id, token_bytes in vocab.items():
        # Convert bytes to string representation for JSON
        token_str = bytes_to_escaped_str(token_bytes)
        
        vocab_dict[token_str] = token_id
    with open(os.path.join(output_dir, "vocab.json"), "w", encoding="utf-8") as file:
        json.dump(vocab_dict, file, ensure_ascii=False, indent=2)

    return vocab_dict, merges


def bytes_to_escaped_str(b: bytes) -> str:
        return ''.join(f'\\x{byte:02x}' if byte < 32 or byte > 126 else chr(byte) for byte in b).replace(' ', 'Ġ')
    

def parse_escaped_str(token_str: str) -> bytes:
    
    # Convert back from Ġ to space
    token_str = token_str.replace('Ġ', ' ')
    
    # Handle byte escape sequences
    if '\\x' in token_str:
        # Parse hex escape sequences
        token_bytes = bytearray()
        i = 0
        while i < len(token_str):
            if i < len(token_str) - 3 and token_str[i:i+2] == '\\x':
                hex_str = token_str[i+2:i+4]
                token_bytes.append(int(hex_str, 16))
                i += 4
            else:
                token_bytes.append(ord(token_str[i]))
                i += 1
        return bytes(token_bytes)
    else:
        # Regular UTF-8 encoding
        return token_str.encode('utf-8')
    <|MERGE_RESOLUTION|>--- conflicted
+++ resolved
@@ -56,9 +56,6 @@
     # Make sure all boundaries are unique, but might be fewer than desired_num_chunks
     return sorted(set(chunk_boundaries))
 
-<<<<<<< HEAD
-def pretokenize_chunk(input_path: str, start: int, end: int, special_tokens: list[str]) -> list[tuple[bytes]]:
-=======
 def pretokenize_chunk(args) -> list[tuple[bytes]]:
     input_path: str
     start: int
@@ -69,23 +66,10 @@
     
     pretoken_counts = defaultdict(int)
     
->>>>>>> 4f745d4a
     with open(input_path, "rb") as file:
         file.seek(start)
         chunk = file.read(end - start).decode("utf-8", errors="ignore")
 
-<<<<<<< HEAD
-    if special_tokens:
-        splitted_text = re.split("|".join(re.escape(t) for t in special_tokens), chunk)
-    else:
-        splitted_text = [chunk]
-
-    byte_text = []
-    for t in splitted_text:
-        pretokenized_text = re.finditer(PATTERN, t)
-        byte_text.extend(tuple(bytes([b]) for b in m.group().encode("utf-8")) for m in pretokenized_text)
-    return byte_text
-=======
         if special_tokens:
             text_segments = re.split("|".join(re.escape(t) for t in special_tokens), chunk)
         else:
@@ -99,7 +83,6 @@
                 pretoken_counts[pretoken] += 1
             
     return pretoken_counts
->>>>>>> 4f745d4a
 
 
 def save_bpe_vocab(output_dir: str, vocab: dict[int, bytes], merges: list[tuple[bytes, bytes]]) -> None:
